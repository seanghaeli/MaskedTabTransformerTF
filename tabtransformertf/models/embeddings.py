--- conflicted
+++ resolved
@@ -48,11 +48,7 @@
             x_float = tf.cast(x, dtype=tf.float32)
             left_mask = (x_float < self.lookup_table.lookup(i - 1)) & (i > 1)
             right_mask = (x_float >= self.lookup_table.lookup(i)) & (i < self.n_bins)
-<<<<<<< HEAD
-            v = (x_float - self.lookup_table.lookup(i - 1)) / (
-=======
             v = (x - self.lookup_table.lookup(i - 1)) / (
->>>>>>> ec45e2c4
                 self.lookup_table.lookup(i) - self.lookup_table.lookup(i - 1)
             )
             left_masks = left_masks.write(left_masks.size(), left_mask)
